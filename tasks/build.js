'use strict';

var gulp = require('gulp');
var less = require('gulp-less');
var coffee = require('gulp-coffee');
var esperanto = require('esperanto');
var map = require('vinyl-map');
var jetpack = require('fs-jetpack');

var utils = require('./utils');

var projectDir = jetpack;
var srcDir = projectDir.cwd('./app');
var destDir = projectDir.cwd('./build');

var paths = {
    jsCodeToTranspile: [
        'app/**/*.js',
        '!app/main.js',
        '!app/preload.js',
        '!app/menus.js',
        '!app/spec.js',
        '!app/tray.js',
        '!app/node_modules/**',
        '!app/bower_components/**',
        '!app/vendor/**'
    ],
<<<<<<< HEAD
    toCopy: [
        'app/main.js',
        'app/preload.js',
        'app/menus.js',
        'app/spec.js',
        'app/tray.js',
        'app/node_modules/**',
        'app/bower_components/**',
        'app/vendor/**',
        'app/images/**',
        'app/icons/**',
        'app/stylesheets/**/*.css',
        'app/fonts/**',
        'app/**/*.html'
=======
    copyFromAppDir: [
        './main.js',
        './spec.js',
        './node_modules/**',
        './bower_components/**',
        './vendor/**',
        './**/*.html'
>>>>>>> 12407f36
    ],
}

// -------------------------------------
// Tasks
// -------------------------------------

gulp.task('clean', function(callback) {
    return destDir.dirAsync('.', { empty: true });
});


var copyTask = function () {
    return projectDir.copyAsync('app', destDir.path(), {
        overwrite: true,
        matching: paths.copyFromAppDir
    });
};
gulp.task('copy', ['clean'], copyTask);
gulp.task('copy-watch', copyTask);


var transpileTask = function () {
    return gulp.src(paths.jsCodeToTranspile)
    .pipe(map(function(code, filename) {
        try {
            var transpiled = esperanto.toAmd(code.toString(), { strict: true });
        } catch (err) {
            throw new Error(err.message + ' ' + filename);
        }
        return transpiled.code;
    }))
    .pipe(gulp.dest(destDir.path()));
};
gulp.task('transpile', ['clean'], transpileTask);
gulp.task('transpile-watch', transpileTask);


var lessTask = function () {
    return gulp.src('app/stylesheets/base.less')
    .pipe(less())
    .pipe(gulp.dest(destDir.path('stylesheets')));
};
gulp.task('less', ['clean'], lessTask);
gulp.task('less-watch', lessTask);


var coffeeTask = function () {
    return gulp.src('app/*.coffee')
    .pipe(coffee({bare: true}))
    .pipe(gulp.dest(destDir.path()));
};
gulp.task('coffee', ['clean'], coffeeTask);
gulp.task('coffee-watch', coffeeTask);



gulp.task('finalize', ['clean'], function () {
    var manifest = srcDir.read('package.json', 'json');
    switch (utils.getEnvName()) {
        case 'development':
            // Add "dev" suffix to name, so Electron will write all
            // data like cookies and localStorage into separate place.
            manifest.name += '-dev';
            manifest.productName += ' Dev';
            break;
        case 'test':
            // Add "test" suffix to name, so Electron will write all
            // data like cookies and localStorage into separate place.
            manifest.name += '-test';
            manifest.productName += ' Test';
            // Change the main entry to spec runner.
            manifest.main = 'spec.js';
            break;
    }
    destDir.write('package.json', manifest);

    var configFilePath = projectDir.path('config/env_' + utils.getEnvName() + '.json');
    destDir.copy(configFilePath, 'env_config.json');
});


gulp.task('watch', function () {
    gulp.watch(paths.jsCodeToTranspile, ['transpile-watch']);
    gulp.watch(paths.copyFromAppDir, { cwd: 'app' }, ['copy-watch']);
    gulp.watch('app/**/*.less', ['less-watch']);
});


gulp.task('build', ['transpile', 'less', 'coffee', 'copy', 'finalize']);<|MERGE_RESOLUTION|>--- conflicted
+++ resolved
@@ -25,30 +25,20 @@
         '!app/bower_components/**',
         '!app/vendor/**'
     ],
-<<<<<<< HEAD
-    toCopy: [
-        'app/main.js',
-        'app/preload.js',
-        'app/menus.js',
-        'app/spec.js',
-        'app/tray.js',
-        'app/node_modules/**',
-        'app/bower_components/**',
-        'app/vendor/**',
-        'app/images/**',
-        'app/icons/**',
-        'app/stylesheets/**/*.css',
-        'app/fonts/**',
-        'app/**/*.html'
-=======
     copyFromAppDir: [
         './main.js',
+        './preload.js',
+        './menus.js',
         './spec.js',
+        './tray.js',
         './node_modules/**',
         './bower_components/**',
         './vendor/**',
+        './images/**',
+        './icons/**',
+        './stylesheets/**/*.css',
+        './fonts/**',
         './**/*.html'
->>>>>>> 12407f36
     ],
 }
 
