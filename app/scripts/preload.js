--- conflicted
+++ resolved
@@ -287,11 +287,7 @@
 		}
 	});
 } catch(e) {
-<<<<<<< HEAD
-	console.log('spellchecker module unavailable');
-=======
-	console.log('Spellchecker unavailable');
->>>>>>> df2dfb6f
+	console.log('Spellchecker module unavailable');
 }
 
 window.addEventListener('contextmenu', function(event){
